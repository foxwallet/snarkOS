--- conflicted
+++ resolved
@@ -985,14 +985,10 @@
                                     // Ensure the unconfirmed block is at least within 3 blocks of the latest block height,
                                     // and no more that 100 blocks ahead of the latest block height.
                                     // If it is stale, skip the routing of this unconfirmed block to the ledger.
-<<<<<<< HEAD
-                                    let is_fresh_state = block.height() + 3 > ledger_reader.latest_block_height();
-=======
-                                    let latest_block_height = ledger_reader.read().await.latest_block_height();
+                                    let latest_block_height = ledger_reader.latest_block_height();
                                     let lower_bound = latest_block_height.saturating_sub(3);
                                     let upper_bound = latest_block_height.saturating_add(100);
                                     let is_within_range = block.height() >= lower_bound && block.height() <= upper_bound;
->>>>>>> 3fee9965
 
                                     // Ensure the node is not peering.
                                     let is_node_ready = !local_status.is_peering();
