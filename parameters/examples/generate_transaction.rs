use snarkos_algorithms::merkle_tree::MerkleTree;
use snarkos_consensus::{ConsensusParameters, MerkleTreeLedger};
use snarkos_dpc::base_dpc::{
    instantiated::*,
    predicate::DPCPredicate,
    record_payload::RecordPayload,
    BaseDPCComponents,
    DPC,
};
use snarkos_errors::dpc::{DPCError, LedgerError};
use snarkos_models::{
    algorithms::{MerkleParameters, CRH},
    dpc::{DPCComponents, DPCScheme},
    objects::{account::AccountScheme, Transaction},
    parameters::Parameters,
};
use snarkos_objects::{Account, AccountPublicKey};
use snarkos_parameters::LedgerMerkleTreeParameters;
use snarkos_posw::Posw;
use snarkos_storage::{key_value::NUM_COLS, storage::Storage, Ledger};
use snarkos_utilities::{
    bytes::{FromBytes, ToBytes},
    to_bytes,
};

use hex;
use parking_lot::RwLock;
use rand::{thread_rng, Rng};
use snarkos_dpc::dpc::base_dpc::instantiated::Tx;
use std::{
    fs::{self, File},
    io::{Result as IoResult, Write},
    marker::PhantomData,
    path::PathBuf,
    sync::Arc,
};

/// Generate a blank ledger to facilitate generation of the genesis block
fn empty_ledger<T: Transaction, P: MerkleParameters>(
    parameters: P,
    path: &PathBuf,
) -> Result<Ledger<T, P>, LedgerError> {
    fs::create_dir_all(&path).map_err(|err| LedgerError::Message(err.to_string()))?;
    let storage = match Storage::open_cf(path, NUM_COLS) {
        Ok(storage) => storage,
        Err(err) => return Err(LedgerError::StorageError(err)),
    };

    let leaves: Vec<[u8; 32]> = vec![];
    let cm_merkle_tree = MerkleTree::<P>::new(parameters.clone(), &leaves)?;

    Ok(Ledger {
        latest_block_height: RwLock::new(0),
        storage: Arc::new(storage),
        cm_merkle_tree: RwLock::new(cm_merkle_tree),
        ledger_parameters: parameters,
        _transaction: PhantomData,
    })
}

pub fn generate(recipient: &String, value: u64, network_id: u8, file_name: &String) -> Result<Vec<u8>, DPCError> {
    let rng = &mut thread_rng();

    let consensus = ConsensusParameters {
        max_block_size: 1_000_000_000usize,
        max_nonce: u32::max_value(),
        target_block_time: 10i64,
        network_id,
        verifier: Posw::verify_only().expect("could not instantiate PoSW verifier"),
    };

    let recipient: AccountPublicKey<Components> = FromBytes::read(&hex::decode(recipient).unwrap()[..])?;

    let crh_parameters =
        <MerkleTreeCRH as CRH>::Parameters::read(&LedgerMerkleTreeParameters::load_bytes().unwrap()[..])
            .expect("read bytes as hash for MerkleParameters in ledger");
    let merkle_tree_hash_parameters = <CommitmentMerkleParameters as MerkleParameters>::H::from(crh_parameters);
    let ledger_parameters = From::from(merkle_tree_hash_parameters);

    let parameters = <InstantiatedDPC as DPCScheme<MerkleTreeLedger>>::Parameters::load(false)?;

    let predicate_vk_hash = parameters
        .circuit_parameters
        .predicate_verification_key_hash
        .hash(&to_bytes![parameters.predicate_snark_parameters.verification_key]?)?;
    let predicate_vk_hash_bytes = to_bytes![predicate_vk_hash]?;
    let predicate = DPCPredicate::<Components>::new(predicate_vk_hash_bytes.clone());

    // Generate a new account that owns the dummy input records
    let account_metadata: [u8; 32] = rng.gen();
    let dummy_account = Account::new(
        &parameters.circuit_parameters.account_signature,
        &parameters.circuit_parameters.account_commitment,
        &account_metadata,
        rng,
    )
    .unwrap();

    // Generate dummy input records

    let old_account_private_keys = vec![dummy_account.private_key.clone(); Components::NUM_INPUT_RECORDS];
    let mut old_records = vec![];
    for i in 0..Components::NUM_INPUT_RECORDS {
        let old_sn_nonce = &parameters
            .circuit_parameters
            .serial_number_nonce
            .hash(&[64u8 + (i as u8); 1])
            .unwrap();
        let old_record = DPC::generate_record(
            &parameters.circuit_parameters,
            &old_sn_nonce,
            &dummy_account.public_key,
            true, // The input record is dummy
            0,
            &RecordPayload::default(),
            &predicate,
            &predicate,
            rng,
        )
        .unwrap();
        old_records.push(old_record);
    }

    // Construct new records

    let new_account_public_keys = vec![recipient.clone(); Components::NUM_OUTPUT_RECORDS];
    let new_payloads = vec![RecordPayload::default(); Components::NUM_OUTPUT_RECORDS];
    let new_birth_predicates = vec![predicate.clone(); Components::NUM_OUTPUT_RECORDS];
    let new_death_predicates = vec![predicate.clone(); Components::NUM_OUTPUT_RECORDS];

    let mut new_dummy_flags = vec![false];
    new_dummy_flags.extend(vec![true; Components::NUM_OUTPUT_RECORDS - 1]);

    let mut new_values = vec![value];
    new_values.extend(vec![0; Components::NUM_OUTPUT_RECORDS - 1]);

    // Memo is a dummy for now

    let memo: [u8; 32] = rng.gen();

    // Instantiate an empty ledger

    let mut path = std::env::temp_dir();
    let random_path: usize = rng.gen();
    path.push(format!("./empty_ledger-{}", random_path));

    let ledger = empty_ledger(ledger_parameters, &path)?;

    // Generate the transaction
<<<<<<< HEAD
    let (_records, transaction) = consensus
        .create_transaction(
            &parameters,
            old_records,
            old_account_private_keys,
            new_account_public_keys,
            new_birth_predicates,
            new_death_predicates,
            new_dummy_flags,
            new_values,
            new_payloads,
            memo,
            &ledger,
            rng,
        )
        .unwrap();
=======
    let (records, transaction) = ConsensusParameters::create_transaction(
        &parameters,
        old_records,
        old_account_private_keys,
        new_account_public_keys,
        new_birth_predicates,
        new_death_predicates,
        new_dummy_flags,
        new_values,
        new_payloads,
        memo,
        network_id,
        &ledger,
        rng,
    )
    .unwrap();
>>>>>>> 6838d10f

    let transaction_bytes = to_bytes![transaction]?;

    let size = transaction_bytes.len();
    println!("{}\n\tsize - {}\n", file_name, size);

    for (i, record) in records.iter().enumerate() {
        let record_bytes = to_bytes![record]?;
        println!("record {}: {:?}\n", i, hex::encode(record_bytes));
    }

    drop(ledger);
    Ledger::<Tx, <Components as BaseDPCComponents>::MerkleParameters>::destroy_storage(path).unwrap();
    Ok(transaction_bytes)
}

pub fn store(path: &PathBuf, bytes: &Vec<u8>) -> IoResult<()> {
    let mut file = File::create(path)?;
    file.write_all(&bytes)?;
    drop(file);
    Ok(())
}

pub fn main() {
    let args: Vec<String> = std::env::args().collect();

    if args.len() < 5 {
        println!(
            "Invalid number of arguments.  Given: {} - Required: {}",
            args.len() - 1,
            4
        );
        return;
    }

    let recipient = &args[1];
    let balance = args[2].parse::<u64>().unwrap();
    let network_id = args[3].parse::<u8>().unwrap();
    let file_name = &args[4];

    let bytes = generate(recipient, balance, network_id, file_name).unwrap();
    let filename = PathBuf::from(file_name);
    store(&filename, &bytes).unwrap();
}<|MERGE_RESOLUTION|>--- conflicted
+++ resolved
@@ -147,8 +147,7 @@
     let ledger = empty_ledger(ledger_parameters, &path)?;
 
     // Generate the transaction
-<<<<<<< HEAD
-    let (_records, transaction) = consensus
+    let (records, transaction) = consensus
         .create_transaction(
             &parameters,
             old_records,
@@ -164,24 +163,6 @@
             rng,
         )
         .unwrap();
-=======
-    let (records, transaction) = ConsensusParameters::create_transaction(
-        &parameters,
-        old_records,
-        old_account_private_keys,
-        new_account_public_keys,
-        new_birth_predicates,
-        new_death_predicates,
-        new_dummy_flags,
-        new_values,
-        new_payloads,
-        memo,
-        network_id,
-        &ledger,
-        rng,
-    )
-    .unwrap();
->>>>>>> 6838d10f
 
     let transaction_bytes = to_bytes![transaction]?;
 
